# -*- coding: utf-8 -*-
"""
Set of functions useful to analyse to DispaSET output data.

@author: Sylvain Quoilin, JRC
"""

from __future__ import division

import datetime as dt
import logging
import sys

import numpy as np
import pandas as pd

from ..common import commons
from .data_handler import ds_to_df


def get_load_data(inputs, z):
    """ 
    Get the load curve, the residual load curve, and the net residual load curve of a specific zone

    :param inputs:  DispaSET inputs (output of the get_sim_results function)
    :param z:       Zone to consider (e.g. 'BE')
    :return out:    Dataframe with the following columns:
                        Load:               Load curve of the specified zone
                        ResidualLoad:       Load minus the production of variable renewable sources
                        NetResidualLoad:    Residual netted from the interconnections with neightbouring zones
    """
    datain = inputs['param_df']
    out = pd.DataFrame(index=datain['Demand'].index)
    out['Load'] = datain['Demand']['DA', z]
    if ('Flex', z) in datain['Demand']:
        out['Load'] += datain['Demand'][('Flex', z)] 
    # Listing power plants with non-dispatchable power generation:
    VREunits = []
    VRE = np.zeros(len(out))
    for t in commons['tech_renewables']:
        for u in datain['Technology']:
            if datain['Technology'].loc[t, u]:
                VREunits.append(u)
                VRE = VRE + datain['AvailabilityFactor'][u].values * datain['PowerCapacity'].loc[u, 'PowerCapacity']
    Interconnections = np.zeros(len(out))
    for l in datain['FlowMinimum']:
        if l[:2] == z:
            Interconnections = Interconnections - datain['FlowMinimum'][l].values
        elif l[-2:] == z:
            Interconnections = Interconnections + datain['FlowMinimum'][l].values
    out['ResidualLoad'] = out['Load'] - VRE
    out['NetResidualLoad'] = out['ResidualLoad'] - Interconnections
    return out


def aggregate_by_fuel(PowerOutput, Inputs, SpecifyFuels=None):
    """
    This function sorts the power generation curves of the different units by technology

    :param PowerOutput:     Dataframe of power generationwith units as columns and time as index
    :param Inputs:          Dispaset inputs version 2.1.1
    :param SpecifyFuels:     If not all fuels should be considered, list containing the relevant ones
    :returns PowerByFuel:    Dataframe with power generation by fuel
    """
    if SpecifyFuels is None:
        if isinstance(Inputs, list):
            fuels = Inputs[0]['f']
        elif isinstance(Inputs, dict):
            fuels = Inputs['sets']['f']
        else:
            logging.error('Inputs variable no valid')
            sys.exit(1)
    else:
        fuels = SpecifyFuels
    PowerByFuel = pd.DataFrame(0, index=PowerOutput.index, columns=fuels)
    uFuel = Inputs['units']['Fuel']

    for u in PowerOutput:
        if uFuel[u] in fuels:
            PowerByFuel[uFuel[u]] = PowerByFuel[uFuel[u]] + PowerOutput[u]
        else:
            logging.warning('Fuel not found for unit ' + u + ' with fuel ' + uFuel[u])

    return PowerByFuel


def filter_by_zone(Output, inputs, z):
    """
    This function filters the dispaset Output dataframes by zone

    :param Output:          Dataframe of dispaset output with units as columns and time as index
    :param Inputs:          Dispaset inputs 
    :param z:               Selected zone (e.g. 'BE')
    :returns Power:         Dataframe with power generation by zone
    """
    loc = inputs['units']['Zone']
    ZoneOutput = Output.loc[:, [u for u in Output.columns if loc[u] == z]]
    return ZoneOutput


def filter_by_tech(PowerOutput, inputs, t):
    """
    This function filters the dispaset power output dataframe by technology

    :param PowerOutput:   Dataframe of power generation with units as columns and time as index
    :param inputs:        Dispaset inputs version 2.1.1
    :param t:             Selected tech (e.g. 'HDAM')
    :returns Power:
    """
    loc = inputs['units']['Technology']
    Power = PowerOutput.loc[:, [u for u in PowerOutput.columns if loc[u] == t]]
    return Power


def filter_by_storage(PowerOutput, Inputs, StorageSubset=None):
    """
    This function filters the power generation curves of the different storage units by storage type

    :param PowerOutput:     Dataframe of power generationwith units as columns and time as index
    :param Inputs:          Dispaset inputs version 2.1.1
    :param SpecifySubset:   If not all EES storages should be considered, list containing the relevant ones
    :returns PowerByFuel:   Dataframe with power generation by fuel
    """
    storages = Inputs['sets'][StorageSubset]
    Power = PowerOutput.loc[:, PowerOutput.columns.isin(storages)]
    return Power


def get_plot_data(inputs, results, z):
    """
    Function that reads the results dataframe of a DispaSET simulation and extract the dispatch data spedific to one zone

    :param results:         Pandas dataframe with the results (output of the GdxToDataframe function)
    :param z:               Zone to be considered (e.g. 'BE')
    :returns plotdata:      Dataframe with the dispatch data storage and outflows are negative
    """
    tmp = filter_by_zone(results['OutputPower'], inputs, z)
    plotdata = aggregate_by_fuel(tmp, inputs)

    if 'OutputStorageInput' in results:
        #onnly take the columns that correspond to storage units (StorageInput is also used for CHP plants):
        cols = [col for col in results['OutputStorageInput'] if inputs['units'].loc[col,'Technology'] in commons['tech_storage']]
        tmp = filter_by_zone(results['OutputStorageInput'][cols], inputs, z)
        bb = pd.DataFrame()
        for tech in commons['tech_storage']:
            aa = filter_by_tech(tmp, inputs, tech)
            aa = aa.sum(axis=1)
            aa = pd.DataFrame(aa,columns=[tech])
            bb = pd.concat([bb,aa],axis=1)
        bb = -bb
        plotdata = pd.concat([plotdata,bb], axis=1)
        # plotdata['Storage'] = -tmp.sum(axis=1)
    else:
        plotdata['Storage'] = 0
    plotdata.fillna(value=0, inplace=True)

    plotdata['FlowIn'] = 0
    plotdata['FlowOut'] = 0
    for col in results['OutputFlow']:
        from_node, to_node = col.split('->')
        if to_node.strip() == z:
            plotdata['FlowIn'] = plotdata['FlowIn'] + results['OutputFlow'][col]
        if from_node.strip() == z:
            plotdata['FlowOut'] = plotdata['FlowOut'] - results['OutputFlow'][col]

    # re-ordering columns:
    OrderedColumns = [col for col in commons['MeritOrder'] if col in plotdata.columns]
    plotdata = plotdata[OrderedColumns]
    
    # remove empty columns:
    for col in plotdata.columns:
        if plotdata[col].max() == 0 and plotdata[col].min()==0:
            del plotdata[col]

    return plotdata


def get_imports(flows, z):
    """ 
    Function that computes the balance of the imports/exports of a given zone

    :param flows:           Pandas dataframe with the timeseries of the exchanges
    :param z:               Zone to consider
    :returns NetImports:    Scalar with the net balance over the whole time period
    """
    NetImports = 0
    for key in flows:
        if key[:len(z)] == z:
            NetImports -= flows[key].sum()
        elif key[-len(z):] == z:
            NetImports += flows[key].sum()
    return NetImports


# %%
def get_result_analysis(inputs, results):
    """
    Reads the DispaSET results and provides useful general information to stdout

    :param inputs:      DispaSET inputs
    :param results:     DispaSET results
    """

    # inputs into the dataframe format:
    dfin = inputs['param_df']

    StartDate = inputs['config']['StartDate']
    StopDate = inputs['config']['StopDate']
    index = pd.date_range(start=dt.datetime(*StartDate), end=dt.datetime(*StopDate), freq='h')

    # Aggregated values:
    demand = {}
    for z in inputs['sets']['n']:
        if 'OutputPowerConsumption' in results:
            demand_p2h = filter_by_zone(results['OutputPowerConsumption'], inputs, z)
            demand_p2h = demand_p2h.sum(axis=1)
        else:
            demand_p2h = pd.Series(0, index=results['OutputPower'].index)
        if ('Flex', z) in inputs['param_df']['Demand']:
            demand_flex = inputs['param_df']['Demand'][('Flex', z)] 
        else:
            demand_flex = pd.Series(0, index=results['OutputPower'].index)
        demand_da = inputs['param_df']['Demand'][('DA', z)]
        demand[z] = pd.DataFrame(demand_da + demand_p2h + demand_flex, columns = [('DA', z)])
    demand = pd.concat(demand, axis=1)
    demand.columns = demand.columns.droplevel(-1)

    TotalLoad = demand.sum().sum()
    PeakLoad = demand.sum(axis=1).max(axis=0)
    LoadShedding = results['OutputShedLoad'].sum().sum() / 1e6
    Curtailment = results['OutputCurtailedPower'].sum().sum()
    MaxCurtailemnt = results['OutputCurtailedPower'].sum(axis=1).max() / 1e6
    MaxLoadShedding = results['OutputShedLoad'].sum(axis=1).max()
    
    if 'OutputDemandModulation' in results:
        ShiftedLoad_net = results['OutputDemandModulation'].sum().sum() / 1E6
        ShiftedLoad_tot = results['OutputDemandModulation'].abs().sum().sum()/2 /1E6
        if ShiftedLoad_net > 0.1 * ShiftedLoad_tot:
            logging.error('The net shifted load is higher than 10% of the total shifted load, although it should be zero')
    else:
        ShiftedLoad_tot = 0
    

    # TotalLoad = dfin['Demand']['DA'].loc[index, :].sum().sum()
    # # PeakLoad = inputs['parameters']['Demand']['val'][0,:,idx].sum(axis=0).max()
    # PeakLoad = dfin['Demand']['DA'].sum(axis=1).max(axis=0)

    NetImports = -get_imports(results['OutputFlow'], 'RoW')

    Cost_kwh = results['OutputSystemCost'].sum() / (TotalLoad - NetImports)

    print ('\nAverage electricity cost : ' + str(Cost_kwh) + ' EUR/MWh')

    for key in ['LostLoad_RampUp', 'LostLoad_2D', 'LostLoad_MinPower',
                'LostLoad_RampDown', 'LostLoad_2U', 'LostLoad_3U', 'LostLoad_MaxPower', 'LostLoad_WaterSlack']:
        if key == 'LostLoad_WaterSlack':
            if isinstance(results[key], pd.Series):
                LL = results[key].sum()
            else:
                LL = results[key]
        else:
            LL = results[key].values.sum()
        if LL > 0.0001 * TotalLoad:
            logging.critical('\nThere is a significant amount of lost load for ' + key + ': ' + str(
                LL) + ' MWh. The results should be checked carefully')
        elif LL > 100:
            logging.warning('\nThere is lost load for ' + key + ': ' + str(
                LL) + ' MWh. The results should be checked')
    
    print ('\nAggregated statistics for the considered area:')
    print ('Total Consumption:' + str(TotalLoad / 1E6) + ' TWh')
    print ('Peak Load:' + str(PeakLoad) + ' MW')
    print ('Net Importations:' + str(NetImports / 1E6) + ' TWh')
    print ('Total Load Shedding:' + str(LoadShedding) + ' TWh')
    print ('Total shifted load:' + str(ShiftedLoad_tot) + ' TWh')
    print ('Maximum Load Shedding:' + str(MaxLoadShedding) + ' MW')
    print ('Total Curtailed RES:' + str(Curtailment) + ' TWh')
    print ('Maximum Curtailed RES:' + str(MaxCurtailemnt) + ' MW')

    # Zone-specific values:
    ZoneData = pd.DataFrame(index=inputs['sets']['n'])

    
    if 'Flex' in dfin['Demand']:
        ZoneData['Flexible Demand'] = inputs['param_df']['Demand']['Flex'].sum(axis=0) / 1E6
        ZoneData['Demand'] = dfin['Demand']['DA'].sum(axis=0) / 1E6 + ZoneData['Flexible Demand']
        ZoneData['PeakLoad'] = (dfin['Demand']['DA']+dfin['Demand']['Flex']).max(axis=0) 
    else:
        ZoneData['PeakLoad'] = dfin['Demand']['DA'].max(axis=0) 
        ZoneData['Demand'] = dfin['Demand']['DA'].sum(axis=0) / 1E6

    ZoneData['NetImports'] = 0
    for z in ZoneData.index:
        ZoneData.loc[z, 'NetImports'] = get_imports(results['OutputFlow'], str(z)) / 1E6

    ZoneData['LoadShedding'] = results['OutputShedLoad'].sum(axis=0) / 1E6
    ZoneData['MaxLoadShedding'] = results['OutputShedLoad'].max()
    if 'OutputDemandModulation' in results:
        ZoneData['ShiftedLoad'] = results['OutputDemandModulation'].abs().sum() / 1E6
    ZoneData['Curtailment'] = results['OutputCurtailedPower'].sum(axis=0) / 1E6
    ZoneData['MaxCurtailment'] = results['OutputCurtailedPower'].max()

    print('\nZone-Specific values (in TWh or in MW):')
    print(ZoneData)

    # Congestion:
    Congestion = {}
    if 'OutputFlow' in results:
        for l in results['OutputFlow']:
            if l[:3] != 'RoW' and l[-3:] != 'RoW':
                Congestion[l] = np.sum(
                    (results['OutputFlow'][l] == dfin['FlowMaximum'].loc[results['OutputFlow'].index, l]) & (
                    dfin['FlowMaximum'].loc[results['OutputFlow'].index, l] > 0))
    print("\nNumber of hours of congestion on each line: ")
    import pprint
    pprint.pprint(Congestion)

    # Zone-specific storage data:
    try:
        StorageData = pd.DataFrame(index=inputs['sets']['n'])
        for z in StorageData.index:
            isstorage = pd.Series(index=inputs['units'].index)
            for u in isstorage.index:
                isstorage[u] = inputs['units'].Technology[u] in commons['tech_storage']
            sto_units = inputs['units'][(inputs['units'].Zone == z) & isstorage]
            StorageData.loc[z,'Storage Capacity [MWh]'] = (sto_units.Nunits*sto_units.StorageCapacity).sum()
            StorageData.loc[z,'Storage Power [MW]'] = (sto_units.Nunits*sto_units.PowerCapacity).sum()
            StorageData.loc[z,'Peak load shifting [hours]'] = StorageData.loc[z,'Storage Capacity [MWh]']/ZoneData.loc[z,'PeakLoad']
            AverageStorageOutput = 0
            for u in results['OutputPower'].columns:
                if u in sto_units.index:
                    AverageStorageOutput += results['OutputPower'][u].mean()
            StorageData.loc[z,'Average daily cycle depth [%]'] = AverageStorageOutput*24/(1e-9+StorageData.loc[z,'Storage Capacity [MWh]'])
        print('\nZone-Specific storage data')
        print(StorageData)
    except:
        logging.error('Could compute storage data')
        StorageData = None

    co2 = results['OutputPower'].sum() * inputs['param_df']['EmissionRate'] # MWh * tCO2 / MWh = tCO2
    co2.fillna(0,inplace=True)

    UnitData = pd.DataFrame(index=inputs['sets']['u'])
    UnitData.loc[:, 'Fuel'] = inputs['units']['Fuel']
    UnitData.loc[:, 'Technology'] = inputs['units']['Technology']
    UnitData.loc[:, 'Zone'] = inputs['units']['Zone']
    UnitData.loc[:, 'CHP'] = inputs['units']['CHPType']
    UnitData.loc[:, 'Generation [TWh]'] = results['OutputPower'].sum() / 1e6
    UnitData.loc[:, 'CO2 [t]'] = co2.loc['CO2',:]
    UnitData.loc[:, 'Total Costs [EUR]'] = get_units_operation_cost(inputs, results).sum()
    print('\nUnit-Specific data')
    print(UnitData)

    FuelData = {}
    chp = {'Extraction': 'CHP', 'back-pressure': 'CHP', 'P2H': 'CHP', '': 'Non-CHP'}
    tmp = UnitData
    tmp['CHP'] = tmp['CHP'].map(chp)
    for bo in ['CHP', 'Non-CHP']:
        tmp_data = tmp.loc[tmp['CHP'] == bo]
        FuelData[bo] = {}
        for l in ['Generation [TWh]','CO2 [t]','Total Costs [EUR]']:
            FuelData[bo][l] = pd.DataFrame(index=inputs['sets']['f'], columns=inputs['sets']['t'])
            for f in inputs['sets']['f']:
                for t in inputs['sets']['t']:
                    FuelData[bo][l].loc[f,t] = tmp_data.loc[(tmp_data['Fuel'] == f) &
                                                            (tmp_data['Technology'] == t)][l].sum()

    return {'Cost_kwh': Cost_kwh, 'TotalLoad': TotalLoad, 'PeakLoad': PeakLoad, 'NetImports': NetImports,
            'Curtailment': Curtailment, 'MaxCurtailment': MaxCurtailemnt, 'ShedLoad': LoadShedding,'ShiftedLoad':ShiftedLoad_tot,
            'MaxShedLoad': MaxLoadShedding, 'ZoneData': ZoneData, 'Congestion': Congestion, 'StorageData': StorageData,
            'UnitData': UnitData, 'FuelData': FuelData}


def get_indicators_powerplant(inputs, results):
    """
    Function that analyses the dispa-set results at the power plant level
    Computes the number of startups, the capacity factor, etc

    :param inputs:      DispaSET inputs
    :param results:     DispaSET results
    :returns out:        Dataframe with the main power plants characteristics and the computed indicators
    """
    out = inputs['units'].loc[:, ['Nunits','PowerCapacity', 'Zone', 'Technology', 'Fuel']]

    out['startups'] = 0
    for u in out.index:
        if u in results['OutputCommitted']:
            # count the number of start-ups
            values = results['OutputCommitted'].loc[:, u].values
            diff = -(values - np.roll(values, 1))
            startups = diff > 0
            out.loc[u, 'startups'] = startups.sum()

    out['CF'] = 0
    out['Generation'] = 0
    for u in out.index:
        if u in results['OutputPower']:
            # count the number of start-ups
            out.loc[u, 'CF'] = results['OutputPower'][u].mean() / (out.loc[u, 'PowerCapacity']*out.loc[u,'Nunits'])
            out.loc[u, 'Generation'] = results['OutputPower'][u].sum()
    return out


def CostExPost(inputs,results):
    """
    Ex post computation of the operational costs with plotting. This allows breaking down
    the cost into its different components and check that it matches with the objective
    function from the optimization.

    The cost objective function is the following:
         SystemCost(i)
         =E=
         sum(u,CostFixed(u)*TimeStep*Committed(u,i))
         +sum(u,CostStartUpH(u,i) + CostShutDownH(u,i))
         +sum(u,CostRampUpH(u,i) + CostRampDownH(u,i))
         +sum(u,CostVariable(u,i) * Power(u,i)*TimeStep)
         +sum(l,PriceTransmission(l,i)*Flow(l,i)*TimeStep)
         +sum(n,CostLoadShedding(n,i)*ShedLoad(n,i)*TimeStep)
         +sum(th, CostHeatSlack(th,i) * HeatSlack(th,i)*TimeStep)
         +sum(chp, CostVariable(chp,i) * CHPPowerLossFactor(chp) * Heat(chp,i)*TimeStep)
         +Config("ValueOfLostLoad","val")*(sum(n,(LL_MaxPower(n,i)+LL_MinPower(n,i))*TimeStep))
         +0.8*Config("ValueOfLostLoad","val")*(sum(n,(LL_2U(n,i)+LL_2D(n,i)+LL_3U(n,i))*TimeStep))
         +0.7*Config("ValueOfLostLoad","val")*sum(u,(LL_RampUp(u,i)+LL_RampDown(u,i))*TimeStep)
         +Config("CostOfSpillage","val")*sum(s,spillage(s,i));

<<<<<<< HEAD
             
    :returns: tuple[0]: dataframe with all different types of costs
    :returns: tuple[1]: cumulative sum of all costs time series
    :returns: tuple[2]: costs time series disaggregated by zone
    '''
=======

    :returns: tuple with the cost components and their cumulative sums in two dataframes.
    """
>>>>>>> b1a11e59
    import datetime
    
    dfin = inputs['param_df']
    timeindex = results['OutputPower'].index
    config = inputs['config']
    TimeStep = config['SimulationTimeStep']
    VOLL = inputs['config']['default']['ValueOfLostLoad']
    
    
    # Define output dataframe:
    costs = pd.DataFrame(index=timeindex)
    
    # Add possible missing columns:"
    if 'OutputCommitted' not in results:
        results['OutputCommitted'] = pd.DataFrame(1,index=results['OutputPower'].index,columns=results['OutputPower'].columns)
    
    
    #%% Fixed Costs:
    costs['FixedCosts'] = 0
    for u in results['OutputCommitted']:
        if u in dfin['CostFixed'].index:
            costs['FixedCosts'] =+ dfin['CostFixed'].loc[u,'CostFixed'] * results['OutputCommitted'][u] * TimeStep
    
            
    #%% Ramping and startup costs:
    indexinitial = timeindex[0] - datetime.timedelta(hours=1)
    powerlong = results['OutputPower'].copy()
    powerlong.loc[indexinitial,:] = 0 
    powerlong.sort_index(inplace=True)
    committedlong = results['OutputCommitted'].copy()
    for u in powerlong:
        if u in dfin['PowerInitial'].index:
            powerlong.loc[indexinitial,u] = dfin['PowerInitial'].loc[u,'PowerInitial']
            committedlong.loc[indexinitial,u] = dfin['PowerInitial'].loc[u,'PowerInitial']>0
    committedlong.sort_index(inplace=True)
    committedlong.fillna(0,inplace=True)
            
    powerlong_shifted = powerlong.copy()
    powerlong_shifted.iloc[1:,:] = powerlong.iloc[:-1,:].values
    committedlong_shifted = committedlong.copy()
    committedlong_shifted.iloc[1:,:] = committedlong.iloc[:-1,:].values
    committedlong_shifted.fillna(0,inplace=True)
    ramping = powerlong - powerlong_shifted
   
    startups = committedlong.astype(int) - committedlong_shifted.astype(int)
    ramping.drop([ramping.index[0]],inplace=True); startups.drop([startups.index[0]],inplace=True)
    
    CostStartUp = pd.DataFrame(index=startups.index,columns=startups.columns)
    for u in CostStartUp:
        if u in dfin['CostStartUp'].index:
            CostStartUp[u] = startups[startups>0][u].fillna(0) * dfin['CostStartUp'].loc[u,'CostStartUp']
        else:
            print('Unit ' + u + ' not found in input table CostStartUp!')
            
    CostShutDown = pd.DataFrame(index=startups.index,columns=startups.columns)
    for u in CostShutDown:
        if u in dfin['CostShutDown'].index:
            CostShutDown[u] = startups[startups<0][u].fillna(0) * dfin['CostShutDown'].loc[u,'CostShutDown']
        else:
            print('Unit ' + u + ' not found in input table CostShutDown!')
            
    CostRampUp = pd.DataFrame(index=ramping.index,columns=ramping.columns)
    for u in CostRampUp:
        if u in dfin['CostRampUp'].index:
            CostRampUp[u] = ramping[ramping>0][u].fillna(0) * dfin['CostRampUp'].loc[u,'CostRampUp']
        else:
            print('Unit ' + u + ' not found in input table CostRampUp!')
            
    CostRampDown = pd.DataFrame(index=ramping.index,columns=ramping.columns)
    for u in CostRampDown:
        if u in dfin['CostRampDown'].index:
            CostRampDown[u] = ramping[ramping<0][u].fillna(0) * dfin['CostRampDown'].loc[u,'CostRampDown']
        else:
            print('Unit ' + u + ' not found in input table CostRampDown!')
    
    costs['CostStartUp'] = CostStartUp.sum(axis=1).fillna(0)
    costs['CostShutDown'] = CostShutDown.sum(axis=1).fillna(0)
    costs['CostRampUp'] = CostRampUp.sum(axis=1).fillna(0)
    costs['CostRampDown'] = CostRampDown.sum(axis=1).fillna(0)
    
    #%% Variable cost:
    costs['CostVariable'] = (results['OutputPower'] * dfin['CostVariable']).fillna(0).sum(axis=1) * TimeStep
    
    #%% Transmission cost:
    costs['CostTransmission'] = (results['OutputFlow'] * dfin['PriceTransmission']).fillna(0).sum(axis=1) * TimeStep
    
    #%% Shedding cost:
    costs['CostLoadShedding'] = (results['OutputShedLoad'] * dfin['CostLoadShedding']).fillna(0).sum(axis=1) * TimeStep
    
    #%% Heating costs:
    costs['CostHeatSlack'] = (results['OutputHeatSlack'] * dfin['CostHeatSlack']).fillna(0).sum(axis=1) * TimeStep
    CostHeat = pd.DataFrame(index=results['OutputHeat'].index,columns=results['OutputHeat'].columns)
    for u in CostHeat:
        if u in dfin['CHPPowerLossFactor'].index:
            CostHeat[u] = dfin['CostVariable'][u].fillna(0) * results['OutputHeat'][u].fillna(0) * dfin['CHPPowerLossFactor'].loc[u,'CHPPowerLossFactor'] * TimeStep
        else:
            CostHeat[u] = dfin['CostVariable'][u].fillna(0) * results['OutputHeat'][u].fillna(0) * TimeStep
    costs['CostHeat'] = CostHeat.sum(axis=1).fillna(0) 
    
    #%% Lost loads:
    # NB: the value of lost load is currently hard coded. This will have to be updated
    # Locate prices for LL
    #TODO:
    costs['LostLoad'] = 0.8 * VOLL * TimeStep * (results['LostLoad_2D'].reindex(timeindex).sum(axis=1).fillna(0) + results['LostLoad_2U'].reindex(timeindex).sum(axis=1).fillna(0) + results['LostLoad_3U'].reindex(timeindex).sum(axis=1).fillna(0))  \
                       + VOLL * TimeStep * (results['LostLoad_MaxPower'].reindex(timeindex).sum(axis=1).fillna(0) + results['LostLoad_MinPower'].reindex(timeindex).sum(axis=1).fillna(0)) \
                       + 0.7 * VOLL * TimeStep * (results['LostLoad_RampDown'].reindex(timeindex).sum(axis=1).fillna(0) + results['LostLoad_RampUp'].reindex(timeindex).sum(axis=1).fillna(0))
        
    #%% Spillage:
    costs['Spillage'] = config['default']['PriceOfSpillage'] * results['OutputSpillage'].sum(axis=1).fillna(0)
    
    #%% Plotting
    # Drop na columns:
    costs.dropna(axis=1, how='all',inplace=True)
    # Delete all-zero columns:
    # costs = costs.loc[:, (costs != 0).any(axis=0)]
    
    sumcost = costs.cumsum(axis=1)
    sumcost['OutputSystemCost'] = results['OutputSystemCost']
    
    sumcost.plot(title='Cumulative sum of the cost components')
    
    #%% Warning if significant error:
    diff = (costs.sum(axis=1) - results['OutputSystemCost']).abs()
    if diff.max() > 0.01 * results['OutputSystemCost'].max():
        logging.critical('There are significant differences between the cost computed ex post and and the cost provided by the optimization results!')

    #%% Compute cost per zone
    costs_zone = pd.DataFrame(index=timeindex)
    zones = inputs['sets']['n']
    for z in zones:
        # Assign transmission costs to the importing country:
        lines = [l for l in results['OutputFlow'].columns if l.endswith(z)]
        FlowToZone = results['OutputFlow'].loc[:, lines]
        ZoneTransmissionPrice = dfin['PriceTransmission'].loc[:,lines]
        # Add possibly missing columns:
        for key in ['OutputShedLoad','LostLoad_2D','LostLoad_2U','LostLoad_3U','LostLoad_MaxPower','LostLoad_MinPower']:
            if z not in results[key]:
                results[key][z] = 0
        FixedCosts = 0
        for u in filter_by_zone(results['OutputCommitted'],inputs,z):
            if u in dfin['CostFixed'].index:
                FixedCosts =+ dfin['CostFixed'].loc[u,'CostFixed'] * results['OutputCommitted'][u] * TimeStep
    
        costs_zone[z] = FixedCosts \
                        + filter_by_zone(CostStartUp,inputs,z).sum(axis=1).fillna(0)   \
                        + filter_by_zone(CostShutDown,inputs,z).sum(axis=1).fillna(0)   \
                        + filter_by_zone(CostRampUp,inputs,z).sum(axis=1).fillna(0)  \
                        + filter_by_zone(CostRampDown,inputs,z).sum(axis=1).fillna(0) \
                        + filter_by_zone((results['OutputPower'] * dfin['CostVariable']),inputs,z).fillna(0).sum(axis=1) * TimeStep \
                        + (FlowToZone * ZoneTransmissionPrice).fillna(0).sum(axis=1) * TimeStep \
                        + (results['OutputShedLoad'][z] * dfin['CostLoadShedding'][z]).fillna(0) * TimeStep \
                        + filter_by_zone((results['OutputHeatSlack'] * dfin['CostHeatSlack']),inputs,z).fillna(0).sum(axis=1) * TimeStep \
                        + filter_by_zone(CostHeat,inputs,z).sum(axis=1).fillna(0)  \
                        + 0.8 * VOLL * TimeStep * (results['LostLoad_2D'][z].reindex(timeindex).fillna(0) + results['LostLoad_2U'][z].reindex(timeindex).fillna(0) + results['LostLoad_3U'][z].reindex(timeindex).fillna(0))  \
                        + VOLL * TimeStep * (results['LostLoad_MaxPower'][z].reindex(timeindex).fillna(0) + results['LostLoad_MinPower'][z].reindex(timeindex).fillna(0)) \
                        + 0.7 * VOLL * TimeStep * filter_by_zone((results['LostLoad_RampDown'].reindex(timeindex).fillna(0) + results['LostLoad_RampUp'].reindex(timeindex).fillna(0)),inputs,z).sum(axis=1) \
                        + config['default']['PriceOfSpillage'] * filter_by_zone(results['OutputSpillage'],inputs,z).sum(axis=1).fillna(0)

    return costs,sumcost,costs_zone


def get_units_operation_cost(inputs, results):
    """
    Function that computes the operation cost for each power unit at each instant of time from the DispaSET results
    Operation cost includes: CostFixed + CostStartUp + CostShutDown + CostRampUp + CostRampDown + CostVariable

    :param inputs:      DispaSET inputs
    :param results:     DispaSET results
    :returns out:       Dataframe with the the power units in columns and the operation cost at each instant in rows

    Main Author: @AbdullahAlawad
    """
    datain = ds_to_df(inputs)

    #DataFrame with startup times for each unit (1 for startup)
    StartUps = results['OutputCommitted'].copy()
    for u in StartUps:
        values = StartUps.loc[:, u].values
        diff = -(np.roll(values, 1) - values )
        diff[diff <= 0] = 0
        StartUps[u] = diff

    #DataFrame with shutdown times for each unit (1 for shutdown)
    ShutDowns = results['OutputCommitted'].copy()
    for u in ShutDowns:
        values = ShutDowns.loc[:, u].values
        diff = (np.roll(values, 1) - values )
        diff[diff <= 0] = 0
        ShutDowns[u] = diff

    #DataFrame with ramping up levels for each unit at each instant (0 for ramping-down & leveling out)
    RampUps = results['OutputPower'].copy()
    for u in RampUps:
        values = RampUps.loc[:, u].values
        diff = -(np.roll(values, 1) - values )
        diff[diff <= 0] = 0
        RampUps[u] = diff

    #DataFrame with ramping down levels for each unit at each instant (0 for ramping-up & leveling out)
    RampDowns = results['OutputPower'].copy()
    for u in RampDowns:
        values = RampDowns.loc[:, u].values
        diff = (np.roll(values, 1) - values )
        diff[diff <= 0] = 0
        RampDowns[u] = diff

    FiexedCost = results['OutputCommitted'].copy()
    StartUpCost = results['OutputCommitted'].copy()
    ShutDownCost = results['OutputCommitted'].copy()
    RampUpCost = results['OutputCommitted'].copy()
    RampDownCost = results['OutputCommitted'].copy()
    VariableCost = results['OutputCommitted'].copy()
    UnitOperationCost = results['OutputCommitted'].copy()

    OperatedUnitList = results['OutputCommitted'].columns
    for u in OperatedUnitList:
        if u not in results['OutputPower']:
            results['OutputPower'][u]=0
            RampUps[u] = 0
            RampDowns[u] = 0
            StartUps[u] = 0
            ShutDowns[u] = 0
            logging.warning('Unit ' + u + ' is in the table committed but not in the output power table')
        unit_indexNo = inputs['units'].index.get_loc(u)
        FiexedCost.loc[:,[u]] = np.array(results['OutputCommitted'].loc[:,[u]])*inputs['parameters']['CostFixed']['val'][unit_indexNo]
        StartUpCost.loc[:,[u]] = np.array(StartUps.loc[:,[u]])*inputs['parameters']['CostStartUp']['val'][unit_indexNo]
        ShutDownCost.loc[:,[u]] = np.array(ShutDowns.loc[:,[u]])*inputs['parameters']['CostShutDown']['val'][unit_indexNo]
        RampUpCost.loc[:,[u]] = np.array(RampUps.loc[:,[u]])*inputs['parameters']['CostRampUp']['val'][unit_indexNo]
        RampDownCost.loc[:,[u]] = np.array(RampDowns.loc[:,[u]])*inputs['parameters']['CostRampDown']['val'][unit_indexNo]
        VariableCost.loc[:,[u]] = np.array(datain['CostVariable'].loc[:,[u]])*np.array(results['OutputPower'][u]).reshape(-1,1)

    UnitOperationCost = FiexedCost+StartUpCost+ShutDownCost+RampUpCost+RampDownCost+VariableCost

    return UnitOperationCost<|MERGE_RESOLUTION|>--- conflicted
+++ resolved
@@ -423,17 +423,11 @@
          +0.7*Config("ValueOfLostLoad","val")*sum(u,(LL_RampUp(u,i)+LL_RampDown(u,i))*TimeStep)
          +Config("CostOfSpillage","val")*sum(s,spillage(s,i));
 
-<<<<<<< HEAD
              
     :returns: tuple[0]: dataframe with all different types of costs
     :returns: tuple[1]: cumulative sum of all costs time series
     :returns: tuple[2]: costs time series disaggregated by zone
     '''
-=======
-
-    :returns: tuple with the cost components and their cumulative sums in two dataframes.
-    """
->>>>>>> b1a11e59
     import datetime
     
     dfin = inputs['param_df']
