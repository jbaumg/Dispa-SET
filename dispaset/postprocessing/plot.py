import logging
import sys

import numpy as np
import pandas as pd
from matplotlib import pyplot as plt

from ..misc.str_handler import clean_strings
from ..common import commons

from .postprocessing import get_imports, get_plot_data, filter_by_zone, filter_by_tech, filter_by_storage


def plot_dispatch(demand, plotdata, level=None, curtailment=None, shedload=None, shiftedload=None, rng=None,
                  alpha=None, figsize=(13, 6)):
    """
    Function that plots the dispatch data and the reservoir level as a cumulative sum

    :param demand:      Pandas Series with the demand curve
    :param plotdata:    Pandas Dataframe with the data to be plotted. Negative columns should be at the beginning. Output of the function GetPlotData
    :param level:       Optional pandas series/dataframe with an (dis)aggregated reservoir level for the considered zone.
    :param curtailment: Optional pandas series with the value of the curtailment
    :param shedload:    Optional pandas series with the value of the shed load
    :param rng:         Indexes of the values to be plotted. If undefined, the first week is plotted
    """
    import matplotlib.patches as mpatches
    import matplotlib.lines as mlines

    pd.plotting.register_matplotlib_converters()

    if rng is None:
        pdrng = plotdata.index[:min(len(plotdata) - 1, 7 * 24)]
    elif not type(rng) == type(demand.index):
        logging.error('The "rng" variable must be a pandas DatetimeIndex')
        raise ValueError()
    elif rng[0] < plotdata.index[0] or rng[0] > plotdata.index[-1] or rng[-1] < plotdata.index[0] or rng[-1] > \
            plotdata.index[-1]:
        logging.warning('Plotting range is not properly defined, considering the first simulated week')
        pdrng = plotdata.index[:min(len(plotdata) - 1, 7 * 24)]
    else:
        pdrng = rng

    # Netting the interconnections:
    if 'FlowIn' in plotdata and 'FlowOut' in plotdata:
        plotdata['FlowOut'], plotdata['FlowIn'] = (np.minimum(0, plotdata['FlowIn'] + plotdata['FlowOut']),
                                                   np.maximum(0, plotdata['FlowOut'] + plotdata['FlowIn']))

    # find the zero line position:
    cols = plotdata.columns.tolist()
    idx_zero = 0
    tmp = plotdata.iloc[:, idx_zero].mean()
    while tmp <= 0 and idx_zero < len(cols) - 1:
        idx_zero += 1
        tmp = plotdata.iloc[:, idx_zero].mean()

    tmp = plotdata[cols[:idx_zero]].sum(axis=1)
    sumplot_neg = pd.DataFrame()
    sumplot_neg['sum'] = tmp
    tmp2 = plotdata[cols[:idx_zero]]
    for col in tmp2:
        sumplot_neg[col] = - tmp2[col]
    sumplot_neg = sumplot_neg.cumsum(axis=1)

    sumplot_pos = plotdata[cols[idx_zero:]].cumsum(axis=1)
    sumplot_pos['zero'] = 0
    sumplot_pos = sumplot_pos[['zero'] + sumplot_pos.columns[:-1].tolist()]

    fig, axes = plt.subplots(nrows=2, ncols=1, sharex=True, figsize=(figsize), frameon=True,  # 14 4*2
                             gridspec_kw={'height_ratios': [2.7, .8], 'hspace': 0.04})

    # Create left axis:
    #    ax.set_ylim([-10000,15000])
    axes[0].plot(pdrng, demand[pdrng], color='k')
    axes[0].set_xlim(pdrng[0], pdrng[-1])

    fig.suptitle('Power dispatch for zone ' + demand.name[1])

    # Define labels, patches and colors
    labels = []
    patches = []
    colorlist = []

    # Plot reservoir levels (either separated or as one value)
    if level is not None:
        if isinstance(level, pd.DataFrame):
            cols_lvl = level.columns.tolist()
            sumplot_lev = level[cols_lvl[0:]].cumsum(axis=1)
            sumplot_lev['zero'] = 0
            sumplot_lev = sumplot_lev[['zero'] + sumplot_lev.columns[:-1].tolist()]
            for j in range(len(sumplot_lev.columns) - 1):
                col3 = sumplot_lev.columns[j]
                col4 = sumplot_lev.columns[j + 1]
                rez_color = commons['colors'][col4]
                rez_hatch = commons['hatches'][col4]
                axes[1].plot(pdrng, sumplot_lev.loc[pdrng, col4], color='k', alpha=alpha, linestyle=':')
                axes[1].fill_between(pdrng, sumplot_lev.loc[pdrng, col3], sumplot_lev.loc[pdrng, col4],
                                     facecolor=rez_color, alpha=0.3)
                labels.append(col4)
                patches.append(mpatches.Patch(facecolor=rez_color, alpha=0.3, label=col4))
                colorlist.append(rez_color)
        elif isinstance(level, pd.Series):
            # Create lower axis:
            axes[1].plot(pdrng, level[pdrng], color='k', alpha=alpha, linestyle=':')
            axes[1].fill_between(pdrng, 0, level[pdrng],
                                 facecolor=commons['colors']['WAT'], alpha=.3)
        axes[1].set_ylabel('Level [GWh]')
        axes[1].yaxis.label.set_fontsize(12)
        line_SOC = mlines.Line2D([], [], color='black', alpha=alpha, label='Reservoir', linestyle=':')

    # Plot negative values:
    for j in range(idx_zero):
        col1 = sumplot_neg.columns[j]
        col2 = sumplot_neg.columns[j + 1]
        color = commons['colors'][col2]
        hatch = commons['hatches'][col2]
        axes[0].fill_between(pdrng, sumplot_neg.loc[pdrng, col1], sumplot_neg.loc[pdrng, col2], facecolor=color,
                             alpha=alpha, hatch=hatch)
        if col2 not in labels:
            labels.append(col1)
            patches.append(mpatches.Patch(facecolor=color, alpha=alpha, hatch=hatch, label=col2))
            colorlist.append(color)

    # Plot Positive values:
    for j in range(len(sumplot_pos.columns) - 1):
        col1 = sumplot_pos.columns[j]
        col2 = sumplot_pos.columns[j + 1]
        color = commons['colors'][col2]
        hatch = commons['hatches'][col2]
        axes[0].fill_between(pdrng, sumplot_pos.loc[pdrng, col1], sumplot_pos.loc[pdrng, col2], facecolor=color,
                             alpha=alpha,
                             hatch=hatch)
        labels.append(col2)
        patches.append(mpatches.Patch(facecolor=color, alpha=alpha, hatch=hatch, label=col2))
        colorlist.append(color)

    # Plot curtailment:
    if isinstance(curtailment, pd.Series):
        if not curtailment.index.equals(demand.index):
            logging.error('The curtailment time series must have the same index as the demand')
            sys.exit(1)
        axes[0].fill_between(pdrng, sumplot_neg.loc[pdrng, 'sum'] - curtailment[pdrng], sumplot_neg.loc[pdrng, 'sum'],
                             facecolor=commons['colors']['curtailment'])
        labels.append('Curtailment')
        patches.append(mpatches.Patch(facecolor=commons['colors']['curtailment'], label='Curtailment'))

    axes[0].set_ylabel('Power [GW]')
    axes[0].yaxis.label.set_fontsize(12)

    load_change = pd.Series(0, index=demand.index)
    load_changed = False
    if isinstance(shedload, pd.Series):
        if not shedload.index.equals(demand.index):
            logging.critical('The shedload time series must have the same index as the demand')
            sys.exit(1)
        load_change += -shedload
        load_changed = True
    if isinstance(shiftedload, pd.Series):
        if not shiftedload.index.equals(demand.index):
            logging.critical('The shiftedload time series must have the same index as the demand')
            sys.exit(1)
        load_change += -shiftedload
        load_changed = True
    reduced_demand = demand + load_change
    axes[0].plot(pdrng, reduced_demand[pdrng], color='k', alpha=alpha, linestyle='dashed')
    line_shedload = mlines.Line2D([], [], color='black', alpha=alpha, label='New load', linestyle='dashed')

    line_demand = mlines.Line2D([], [], color='black', label='Load')
    # plt.legend(handles=[line_demand] + patches[::-1], loc=4)

    if not load_changed and level is None:
        plt.legend(handles=[line_demand] + patches[::-1], loc=4, bbox_to_anchor=(1.2, 0.5))
    elif not load_changed:
        plt.legend(handles=[line_demand] + [line_SOC] + patches[::-1], loc=4, bbox_to_anchor=(1.2, 0.5))
    elif level is None:
        plt.legend(handles=[line_demand] + [line_shedload] + patches[::-1], loc=4, bbox_to_anchor=(1.2, 0.5))
        axes[0].fill_between(demand.index, demand, reduced_demand, facecolor="none", hatch="X", edgecolor="k",
                             linestyle='dashed')
    else:
        plt.legend(title='Dispatch for ' + demand.name[1], handles=[line_demand] + [line_shedload] + [line_SOC] +
                                                                   patches[::-1], loc=4, bbox_to_anchor=(1.2, 0.5))
        axes[0].fill_between(demand.index, demand, reduced_demand, facecolor="none", hatch="X", edgecolor="k",
                             linestyle='dashed')

    plt.subplots_adjust(right=0.8)
    plt.show()


def plot_rug(df_series, on_off=False, cmap='Greys', fig_title='', normalized=False):
    """Create multiaxis rug plot from pandas Dataframe

    Arguments:
        df_series (pd.DataFrame): 2D pandas with timed index
        on_off (bool): if True all points that are above 0 will be plotted as one color. If False all values will be colored based on their value.
        cmap (str): palette name (from colorbrewer, matplotlib etc.)
        fig_title (str): Figure title
        normalized (bool): if True, all series colormaps will be normalized based on the maximum value of the dataframe
    Returns:
        plot

    Function copied from enlopy v0.1 www.github.com/kavvkon/enlopy. Install with `pip install enlopy` for latest version.
    """

    def format_axis(iax):
        # Formatting: remove all lines (not so elegant)
        for spine in ['top', 'right', 'left', 'bottom']:
            iax.axes.spines[spine].set_visible(False)
        # iax.xaxis.set_ticks_position('none')
        iax.yaxis.set_ticks_position('none')
        iax.get_yaxis().set_ticks([])
        iax.yaxis.set_label_coords(-.05, -.1)

    def flag_operation(v):
        if np.isnan(v) or v == 0:
            return False
        else:
            return True

    # check if Series or dataframe
    if isinstance(df_series, pd.DataFrame):
        rows = len(df_series.columns)
    elif isinstance(df_series, pd.Series):
        df_series = df_series.to_frame()
        rows = 1
    else:
        raise ValueError("Has to be either Series or Dataframe")
    if len(df_series) < 1:
        raise ValueError("Has to be non empty Series or Dataframe")

    max_color = np.nanmax(df_series.values)
    min_color = np.nanmin(df_series.values)

    __, axes = plt.subplots(nrows=rows, ncols=1, sharex=True,
                            figsize=(16, 0.25 * rows), squeeze=False,
                            frameon=True, gridspec_kw={'hspace': 0.15})

    for (item, iseries), iax in zip(df_series.iteritems(), axes.ravel()):
        format_axis(iax)
        iax.set_ylabel(str(item)[:30], rotation='horizontal',
                       rotation_mode='anchor',
                       horizontalalignment='right', x=-0.01)
        x = iseries.index

        if iseries.sum() > 0:  # if series is not empty
            if on_off:
                i_on_off = iseries.apply(flag_operation).replace(False, np.nan)
                i_on_off.plot(ax=iax, style='|', lw=.7, cmap=cmap)
            else:
                y = np.ones(len(iseries))
                # Define (truncated) colormap:
                if not normalized:  # Replace max_color (frame) with series max
                    max_color = np.nanmax(iseries.values)
                    min_color = np.nanmin(iseries.values)
                # Hack to plot max color when all series are equal
                if np.isclose(min_color, max_color):
                    min_color = min_color * 0.99

                iax.scatter(x, y,
                            marker='|', s=100,
                            c=iseries.values,
                            vmin=min_color,
                            vmax=max_color,
                            cmap=cmap)

    axes.ravel()[0].set_title(fig_title)
    axes.ravel()[-1].spines['bottom'].set_visible(True)
    axes.ravel()[-1].set_xlim(np.min(x), np.max(x))


def plot_energy_zone_fuel(inputs, results, PPindicators):
    """
    Plots the generation for each zone, disaggregated by fuel type

    :param results:         Dictionnary with the outputs of the model (output of the function GetResults)
    :param PPindicators:    Por powerplant statistics (output of the function get_indicators_powerplant)
    """
    fuels = PPindicators.Fuel.unique()
    zones = PPindicators.Zone.unique()

    GenPerZone = pd.DataFrame(index=zones, columns=fuels)
    # First make sure that all fuels are present. If not, initialize an empty series
    for f in commons['Fuels'] + ['FlowIn']:
        if f not in GenPerZone:
            GenPerZone[f] = 0
    for z in zones:
        for f in fuels:
            tmp = PPindicators[(PPindicators.Fuel == f) & (PPindicators.Zone == z)]
            GenPerZone.loc[z, f] = tmp.Generation.sum()
        NetImports = get_imports(results['OutputFlow'], z)
        if NetImports > 0:
            GenPerZone.loc[z, 'FlowIn'] = NetImports

    cols = [col for col in commons['MeritOrder'] if col in GenPerZone]
    GenPerZone = GenPerZone[cols] / 1E6
    colors = [commons['colors'][tech] for tech in GenPerZone.columns]
    ax = GenPerZone.plot(kind="bar", figsize=(12, 8), stacked=True, color=colors, alpha=0.8, legend='reverse',
                         title='Generation per zone (the horizontal lines indicate the demand)')
    ax.set_ylabel('Generation [TWh]')
    demand = inputs['param_df']['Demand']['DA'].sum() / 1E6
    ax.barh(demand, left=ax.get_xticks() - 0.4, width=[0.8] * len(demand), height=ax.get_ylim()[1] * 0.005, linewidth=2,
            color='k')
    plt.show()
    return GenPerZone


def plot_zone_capacities(inputs, plot=True):
    """
    Plots the installed capacity for each zone, disaggregated by fuel type

    :param inputs:         Dictionnary with the inputs of the model (output of the function GetResults)
    """
    units = inputs['units']
    ZoneFuels = {}
    for u in units.index:
        ZoneFuels[(units.Zone[u], units.Fuel[u])] = (units.Zone[u], units.Fuel[u])

    PowerCapacity = pd.DataFrame(columns=inputs['sets']['f'], index=inputs['sets']['n'])
    StorageCapacity = pd.DataFrame(columns=inputs['sets']['f'], index=inputs['sets']['n'])
    for n, f in ZoneFuels:
        idx = ((units.Zone == n) & (units.Fuel == f))
        PowerCapacity.loc[n, f] = (units.PowerCapacity[idx] * units.Nunits[idx]).sum()
        StorageCapacity.loc[n, f] = (units.StorageCapacity[idx] * units.Nunits[idx]).sum()

    cols = [col for col in commons['MeritOrder'] if col in PowerCapacity]
    PowerCapacity = PowerCapacity[cols]
    if plot:
        colors = [commons['colors'][tech] for tech in PowerCapacity.columns]
        ax = PowerCapacity.plot(kind="bar", figsize=(12, 8), stacked=True, color=colors, alpha=0.8, legend='reverse',
                                title='Installed capacity per zone (the horizontal lines indicate the peak demand)')
        ax.set_ylabel('Capacity [MW]')
        demand = inputs['param_df']['Demand']['DA'].max()
        ax.barh(demand, left=ax.get_xticks() - 0.4, width=[0.8] * len(demand), height=ax.get_ylim()[1] * 0.005,
                linewidth=2,
                color='k')
    return {'PowerCapacity': PowerCapacity, 'StorageCapacity': StorageCapacity}


def plot_zone(inputs, results, z='', rng=None, rug_plot=True):
    """
    Generates plots from the dispa-SET results for one specific zone

    :param inputs:      DispaSET inputs
    :param results:     DispaSET results
    :param z:           Considered zone (e.g. 'BE')
    """
    if z == '':
        Nzones = len(inputs['sets']['n'])
        z = inputs['sets']['n'][np.random.randint(Nzones)]
        print('Randomly selected zone for the detailed analysis: ' + z)
    elif z not in inputs['sets']['n']:
        logging.critical('Zone ' + z + ' is not in the results')
        Nzones = len(inputs['sets']['n'])
        z = inputs['sets']['n'][np.random.randint(Nzones)]
        logging.critical('Randomly selected zone: ' + z)

    plotdata = get_plot_data(inputs, results, z) / 1000  # GW

    aggregation = False
    if 'OutputStorageLevel' in results:
        lev = filter_by_zone(results['OutputStorageLevel'], inputs, z)
        lev = lev * inputs['units']['StorageCapacity'].loc[lev.columns] / 1e3  # GWh of storage
        level = filter_by_storage(lev, inputs, StorageSubset='s')
<<<<<<< HEAD
        levels = pd.DataFrame(index=results['OutputStorageLevel'].index,columns=inputs['sets']['t'])
        for t in ['HDAM','HPHS','BEVS','BATS','SCSP']:
            temp = filter_by_tech(level,inputs,t)
=======
        levels = pd.DataFrame(index=results['OutputStorageLevel'].index, columns=inputs['sets']['t'])
        for t in ['HDAM', 'HPHS', 'BEVS', 'BATS']:
            temp = filter_by_tech(level, inputs, t)
>>>>>>> acd32ad2
            levels[t] = temp.sum(axis=1)
        levels.dropna(axis=1, inplace=True)
        for col in levels.columns:
            if levels[col].max() == 0 and levels[col].min() == 0:
                del levels[col]
        if aggregation is True:
            level = level.sum(axis=1)
        else:
            level = levels
    else:
        level = pd.Series(0, index=results['OutputPower'].index)

    if 'OutputPowerConsumption' in results:
        demand_p2h = filter_by_zone(results['OutputPowerConsumption'], inputs, z) / 1000  # GW
        demand_p2h = demand_p2h.sum(axis=1)
    else:
        demand_p2h = pd.Series(0, index=results['OutputPower'].index)
    if ('Flex', z) in inputs['param_df']['Demand']:
        demand_flex = inputs['param_df']['Demand'][('Flex', z)] / 1000
    else:
        demand_flex = pd.Series(0, index=results['OutputPower'].index)

    demand_da = inputs['param_df']['Demand'][('DA', z)] / 1000  # GW
    demand = pd.DataFrame(demand_da + demand_p2h + demand_flex, columns=[('DA', z)])
    demand = demand[('DA', z)]

    sum_generation = plotdata.sum(axis=1)
    # if 'OutputShedLoad' in results:
    if 'OutputShedLoad' in results and z in results['OutputShedLoad']:
        shed_load = results['OutputShedLoad'][z] / 1000  # GW
        shed_load = pd.Series(shed_load, index=demand.index).fillna(0)
    else:
        shed_load = pd.Series(0, index=demand.index) / 1000  # GW
    if 'OutputDemandModulation' in results and z in results['OutputDemandModulation']:
        shifted_load = -results['OutputDemandModulation'][z] / 1000  # GW
        shifted_load = pd.Series(shifted_load, index=demand.index).fillna(0)
    else:
        shifted_load = pd.Series(0, index=demand.index) / 1000  # GW
    diff = (sum_generation - demand + shifted_load + shed_load).abs()

    if diff.max() > 0.01 * demand.max():
        logging.critical('There is up to ' + str(
            diff.max() / demand.max() * 100) + '% difference in the instantaneous energy balance of zone ' + z)

    if 'OutputCurtailedPower' in results and z in results['OutputCurtailedPower']:
        curtailment = results['OutputCurtailedPower'][z] / 1000  # GW
    else:
        curtailment = None

    plot_dispatch(demand, plotdata, level, curtailment=curtailment, shedload=shed_load, shiftedload=shifted_load,
                  rng=rng, alpha=0.5)

    # Generation plot:
    if rug_plot:
        ZoneGeneration = filter_by_zone(results['OutputPower'], inputs, z)
        try:
            import enlopy as el  # try to get latest version
            el.plot_rug(ZoneGeneration, on_off=False, cmap='gist_heat_r', fig_title=z)
        except ImportError:
            plot_rug(ZoneGeneration, on_off=False, cmap='gist_heat_r', fig_title=z)

    return True


def storage_levels(inputs, results):
    """
    Reads the DispaSET results and provides the difference between the minimum storage profile and the computed storage profile

    :param inputs:      DispaSET inputs
    :param results:     DispaSET results
    """
    isstorage = pd.Series(index=inputs['units'].index)
    for u in isstorage.index:
        isstorage[u] = inputs['units'].Technology[u] in commons['tech_storage']
    sto_units = inputs['units'][isstorage]
    results['OutputStorageLevel'].plot(figsize=(12, 6), title='Storage levels')
    StorageError = ((inputs['param_df']['StorageProfile'] * sto_units.StorageCapacity).subtract(
        results['OutputStorageLevel'], 'columns')).divide((sto_units.StorageCapacity), 'columns') * (-100)
    StorageError = StorageError.dropna(1)
    if not StorageError.empty:
        ax = StorageError.plot(figsize=(12, 6),
                               title='Difference between the calculated storage Levels and the (imposed) minimum level')
        ax.set_ylabel('%')

    return True<|MERGE_RESOLUTION|>--- conflicted
+++ resolved
@@ -359,15 +359,9 @@
         lev = filter_by_zone(results['OutputStorageLevel'], inputs, z)
         lev = lev * inputs['units']['StorageCapacity'].loc[lev.columns] / 1e3  # GWh of storage
         level = filter_by_storage(lev, inputs, StorageSubset='s')
-<<<<<<< HEAD
         levels = pd.DataFrame(index=results['OutputStorageLevel'].index,columns=inputs['sets']['t'])
         for t in ['HDAM','HPHS','BEVS','BATS','SCSP']:
             temp = filter_by_tech(level,inputs,t)
-=======
-        levels = pd.DataFrame(index=results['OutputStorageLevel'].index, columns=inputs['sets']['t'])
-        for t in ['HDAM', 'HPHS', 'BEVS', 'BATS']:
-            temp = filter_by_tech(level, inputs, t)
->>>>>>> acd32ad2
             levels[t] = temp.sum(axis=1)
         levels.dropna(axis=1, inplace=True)
         for col in levels.columns:
