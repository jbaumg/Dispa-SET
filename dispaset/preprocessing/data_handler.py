--- conflicted
+++ resolved
@@ -66,20 +66,8 @@
             sys.exit(1)
     elif SingleFile:
         # If it is only one file, there is a header with the zone code
-<<<<<<< HEAD
-        tmp = load_csv(paths['all'], index_col=0, parse_dates=True)
-        if len(tmp.index)!=len(idx):
-            logging.error('File {} index different size ({}) than desired index ({}).'.format(paths['all'],
-                                                                                             len(tmp.index),
-                                                                                             len(idx)))
-            raise ValueError()
-        if not tmp.index.is_unique:
-            logging.error('The index of data file ' + paths['all'] + ' is not unique. Please check the data')
-            sys.exit(1)
-=======
         tmp = load_time_series(config,paths['all'])
            
->>>>>>> 4b6fc939
         if len(tmp.columns) == 1:    # if there is only one column, assign its value to all the zones, whatever the header
             try:    # if the column header is numerical, there was probably no header. Load the file again.
                 float(tmp.columns[0])   # this will fail if the header is not numerical
@@ -104,19 +92,7 @@
     else: # assembling the files in a single dataframe:
         for z in paths:
             # In case of separated files for each zone, there is no header
-<<<<<<< HEAD
-            tmp = load_csv(path, index_col=0, parse_dates=True)
-            # check that the loaded file is ok:
-            if not tmp.index.is_unique:
-                logging.error('The index of data file ' + paths['all'] + ' is not unique. Please check the data')
-                sys.exit(1)
-            if len(tmp.index) != len(idx):
-                logging.error('File {} index different size ({}) than desired index ({}).'.format(path,
-                                                                                                  len(tmp.index),
-                                                                                                  len(idx)))
-=======
             tmp = load_time_series(config,paths[z])  
->>>>>>> 4b6fc939
             data[z] = tmp.iloc[:,0]
 
     return data
@@ -443,8 +419,6 @@
     global PARAMS
     for i, param in enumerate(PARAMS):
         config[param] = sheet.cell_value(61 + i, 2)
-<<<<<<< HEAD
-=======
 
     # List of new parameters for which an external file path must be specified:
     params2 = ['Temperatures']
@@ -455,7 +429,6 @@
         for param in params2:
             config[param] = ''
 
->>>>>>> 4b6fc939
     if AbsPath:
     # Changing all relative paths to absolute paths. Relative paths must be defined 
     # relative to the parent folder of the config file.
@@ -463,15 +436,10 @@
         basefolder = os.path.abspath(os.path.join(os.path.dirname(abspath),os.pardir))
         if not os.path.isabs(config['SimulationDirectory']):
             config['SimulationDirectory'] = os.path.join(basefolder,config['SimulationDirectory'])
-<<<<<<< HEAD
-        for param in PARAMS:
-            if not os.path.isabs(config[param]):
-=======
-        for param in params+params2:
+        for param in PARAMS+params2:
             if config[param] == '' or config[param].isspace():
                 config[param] = ''
             elif not os.path.isabs(config[param]):
->>>>>>> 4b6fc939
                 config[param] = os.path.join(basefolder,config[param])
 
     config['default'] = {}
@@ -488,18 +456,17 @@
     config['default']['LoadShedding'] = sheet.cell_value(65, 5)
     config['default']['CostHeatSlack'] = sheet.cell_value(79, 5)
     config['default']['CostLoadShedding'] = sheet.cell_value(80, 5)
-<<<<<<< HEAD
-    config['default']['ShareOfFlexibleDemand'] = sheet.cell_value(81, 5)
-    for def_value in config['default']:
-        if config['default'][def_value] =='':
-            logging.warning('No value was provided in config file for {}. Will use {}'.format(def_value, DEFAULTS[def_value]))
-            config['default'][def_value] = DEFAULTS[def_value]
-=======
     config['default']['ValueOfLostLoad'] = sheet.cell_value(81, 5)
     config['default']['PriceOfSpillage'] = sheet.cell_value(82, 5)
     config['default']['WaterValue'] = sheet.cell_value(83, 5)
 
->>>>>>> 4b6fc939
+#    config['default']['ShareOfFlexibleDemand'] = sheet.cell_value(81, 5)
+#    for def_value in config['default']:
+#        if config['default'][def_value] =='':
+#            logging.warning('No value was provided in config file for {}. Will use {}'.format(def_value, DEFAULTS[def_value]))
+#            config['default'][def_value] = DEFAULTS[def_value]
+
+    
     # read the list of zones to consider:
     def read_truefalse(sheet, rowstart, colstart, rowstop, colstop, colapart=1):
         """
@@ -550,7 +517,7 @@
         if param not in config:
             config[param] = ''
 
-<<<<<<< HEAD
+
     # Define missing parameters if they were not provided in the config file
     global PARAMS
     for param in PARAMS:
@@ -560,13 +527,6 @@
     for key in DEFAULTS:
         if key not in config['default']:
             config['default'][key]=DEFAULTS[key]
-=======
-    # List of parameters for which an external file path must be specified:
-    params = ['Demand', 'Outages', 'PowerPlantData', 'RenewablesAF', 'LoadShedding', 'NTC', 'Interconnections',
-              'ReservoirScaledInflows', 'PriceOfNuclear', 'PriceOfBlackCoal', 'PriceOfGas', 'PriceOfFuelOil',
-              'PriceOfBiomass', 'PriceOfCO2', 'ReservoirLevels', 'PriceOfLignite', 'PriceOfPeat','HeatDemand',
-              'CostHeatSlack','CostLoadShedding','Temperatures']
->>>>>>> 4b6fc939
 
     if AbsPath:
     # Changing all relative paths to absolute paths. Relative paths must be defined 
@@ -577,15 +537,10 @@
             config['SimulationDirectory'] = os.path.join(basefolder,config['SimulationDirectory'])
         for param in PARAMS:
             if not os.path.isabs(config[param]):
-<<<<<<< HEAD
-                config[param] = os.path.join(basefolder,config[param])
-    
-=======
                 if config[param] == '' or config[param].isspace():
                     config[param] = ''
                 elif not os.path.isabs(config[param]):
                     config[param] = os.path.join(basefolder,config[param])
->>>>>>> 4b6fc939
     return config
 
 def export_yaml_config(ExcelFile,YAMLFile):
