--- conflicted
+++ resolved
@@ -178,7 +178,6 @@
     H2Demand = UnitBasedTable(plants_h2,'H2Demand',config,fallbacks=['Unit'],default=0)
     CostH2Slack = UnitBasedTable(plants_h2,'CostH2Slack',config,fallbacks=['Unit','Zone'],default=config['default']['CostH2Slack'])
 
-<<<<<<< HEAD
     # Detecting thermal and h2 zones:
     zones_th = plants_heat['Zone_th'].unique().tolist()
     zones_h2 = plants_h2['Zone_h2'].unique().tolist()
@@ -189,7 +188,6 @@
         
     HeatDemand = GenericTable(zones_th,'HeatDemand',config,default=0)
     CostHeatSlack = GenericTable(zones_th,'CostHeatSlack',config,default=config['default']['CostHeatSlack'])
-=======
     
     # Update reservoir levels with newly computed ones from the mid-term scheduling
     if profiles is not None:
@@ -200,7 +198,6 @@
                 ReservoirLevels[key].update(profiles[key])
                 logging.info('The reservoir profile "' + key + '" provided by the MTS is used as target reservoir level')
 
->>>>>>> 2a7bab0d
 
     # data checks:
     check_AvailabilityFactors(plants,AF)
@@ -347,26 +344,12 @@
                'H2Demand':H2Demand}
     
     # Merge the following time series with weighted averages
-<<<<<<< HEAD
-    for key in ['ScaledInflows','ReservoirLevels','Outages','AvailabilityFactors']:
-        finalTS[key] = merge_series(plants, finalTS[key], mapping, tablename=key)
-    # Merge the following time series by summing
-    # for key in ['HeatDemand']:
-    #     finalTS[key] = merge_series(plants, finalTS[key], mapping, tablename=key, method='Sum')
-    # for key in ['H2Demand']:
-    #     finalTS[key] = merge_series(plants, finalTS[key], mapping, tablename=key, method='Sum')
-        
-=======
     for key in ['ScaledInflows','Outages','AvailabilityFactors','CostHeatSlack','CostH2Slack']:
         finalTS[key] = merge_series(Plants_merged, plants, finalTS[key], tablename=key)
-    # Merge the following time series by summing
-    for key in ['HeatDemand', 'H2Demand']:
-        finalTS[key] = merge_series(Plants_merged, plants, finalTS[key], tablename=key, method='Sum')
     # Merge the following time series by weighted average based on storage capacity
     for key in ['ReservoirLevels']:
         finalTS[key] = merge_series(Plants_merged, plants, finalTS[key], tablename=key, method='StorageWeightedAverage')
 
->>>>>>> 2a7bab0d
 # Check that all times series data is available with the specified data time step:
     for key in FuelPrices:
         check_df(FuelPrices[key], StartDate=config['idx'][0], StopDate=config['idx'][-1], name=key)
